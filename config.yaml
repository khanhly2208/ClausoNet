--- conflicted
+++ resolved
@@ -1,15 +1,11 @@
-# ClausoNet 4.0 Pro Configuration
-# Cấu hình cho các API và tính năng
+# ClausoNet 4.0 Pro Configuration Template
+# Copy this to config.yaml and fill in your API keys
 
 # API Configuration
 apis:
   gemini:
     enabled: true
-<<<<<<< HEAD
-    api_key: "YOUR_GEMINI_API_KEY"  # Từ https://makersuite.google.com/app/apikey
-=======
-    api_key: ""  # Từ https://makersuite.google.com/app/apikey
->>>>>>> 9cb4f0e5
+    api_key: "YOUR_GEMINI_API_KEY"  # Get from https://makersuite.google.com/app/apikey
     model: "gemini-2.5-flash"
     max_tokens: 8192
     temperature: 0.7
@@ -19,7 +15,7 @@
     
   openai:
     enabled: true
-    api_key: "YOUR_OPENAI_API_KEY"  # Từ https://platform.openai.com/api-keys
+    api_key: "YOUR_OPENAI_API_KEY"  # Get from https://platform.openai.com/api-keys
     model: "gpt-4-turbo"
 
 # Application Settings
@@ -68,4 +64,4 @@
   cache_enabled: true
   cache_size: "1GB"
   parallel_processing: true
-  gpu_acceleration: false  # Set to true if GPU available+  gpu_acceleration: false  # Set to true if GPU available 